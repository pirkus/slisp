# Repository Guidelines

## Project Structure & Module Organization
- `src/` holds the Rust crates that power the interpreter, compiler, code generator, CLI, and REPL. Modules follow a feature-based layout (`ast/`, `compiler/`, `codegen/`, etc.).
- `tests/programs/` contains integration samples used to validate runtime behaviour; memory-focused workloads live in `tests/programs/memory/`.
- `targets/x86_64_linux/runtime/` is the platform-specific runtime crate linked into AOT executables.
- `PLAN.md`, `README.md`, and this guide summarise roadmap, usage, and contributor practices.

## Build, Test, and Development Commands
- `cargo build` — compile the workspace (interpreter, compiler, runtime).
- `cargo test` — run all unit and integration tests; required before any PR.
- `cargo run` — start the interpreter REPL (`slisp` binary).
- `cargo run -- --compile` — launch the compiler REPL with JIT evaluation.
- `cargo run -- --compile [--keep-obj] -o <out> <file.slisp>` — emit an ELF executable; `--keep-obj` preserves the intermediate `.o` file.
<<<<<<< HEAD
- `tests/programs/memory/run_allocator_telemetry.sh` — compile every memory workload with allocator telemetry enabled, run them under a timeout, and capture the runtime allocator report for each binary in `target/allocator_runs/logs/`.
=======
- `tests/programs/memory/run_allocator_telemetry.sh` — compile all memory workloads with allocator telemetry enabled and capture logs under `target/allocator_runs/logs/`.
>>>>>>> 78613d68

## Coding Style & Naming Conventions
- Rust 2021 edition with `rustfmt`; use the project’s `rustfmt.toml`. Run `cargo fmt` before committing.
- Indent with 4 spaces; avoid tab characters.
- Prefer snake_case for files, modules, functions; CamelCase for types and traits; SCREAMING_SNAKE_CASE for constants.
- Keep modules small and well-commented only when necessary; rely on descriptive names over verbose comments.
- function style prefered, higher order functions, immutability where possible

## Testing Guidelines
- Primary harness: `cargo test`. Add focused tests under `src/{module}/tests` or new fixtures in `tests/programs/`.
- Name tests after the behaviour they assert (e.g., `test_clone_argument_for_function_call`).
<<<<<<< HEAD
- For memory regressions, update or extend `tests/programs/memory/` and re-run `run_allocator_telemetry.sh` to generate fresh allocator traces.
=======
- For memory regressions, update or extend `tests/programs/memory/` and re-run `run_allocator_telemetry.sh`.
>>>>>>> 78613d68

## Commit & Pull Request Guidelines
- Commit messages follow a single concise line in imperative voice (e.g., `Add runtime clone helper`), optionally amended with detailed body text.
- Each PR should:
  - Reference related issues or tasks when available.
  - Describe functional changes, testing performed, and any follow-up work.
  - Include screenshots or CLI transcripts only when behaviour is user-visible.
- Document any new user-facing functionality in `README.md`, and ensure `cargo fmt` and `cargo test` pass locally before requesting review.<|MERGE_RESOLUTION|>--- conflicted
+++ resolved
@@ -12,11 +12,7 @@
 - `cargo run` — start the interpreter REPL (`slisp` binary).
 - `cargo run -- --compile` — launch the compiler REPL with JIT evaluation.
 - `cargo run -- --compile [--keep-obj] -o <out> <file.slisp>` — emit an ELF executable; `--keep-obj` preserves the intermediate `.o` file.
-<<<<<<< HEAD
-- `tests/programs/memory/run_allocator_telemetry.sh` — compile every memory workload with allocator telemetry enabled, run them under a timeout, and capture the runtime allocator report for each binary in `target/allocator_runs/logs/`.
-=======
 - `tests/programs/memory/run_allocator_telemetry.sh` — compile all memory workloads with allocator telemetry enabled and capture logs under `target/allocator_runs/logs/`.
->>>>>>> 78613d68
 
 ## Coding Style & Naming Conventions
 - Rust 2021 edition with `rustfmt`; use the project’s `rustfmt.toml`. Run `cargo fmt` before committing.
@@ -28,11 +24,7 @@
 ## Testing Guidelines
 - Primary harness: `cargo test`. Add focused tests under `src/{module}/tests` or new fixtures in `tests/programs/`.
 - Name tests after the behaviour they assert (e.g., `test_clone_argument_for_function_call`).
-<<<<<<< HEAD
 - For memory regressions, update or extend `tests/programs/memory/` and re-run `run_allocator_telemetry.sh` to generate fresh allocator traces.
-=======
-- For memory regressions, update or extend `tests/programs/memory/` and re-run `run_allocator_telemetry.sh`.
->>>>>>> 78613d68
 
 ## Commit & Pull Request Guidelines
 - Commit messages follow a single concise line in imperative voice (e.g., `Add runtime clone helper`), optionally amended with detailed body text.
