/// Compilation context for tracking variables, parameters, and functions
use super::{HeapOwnership, ValueKind};
use crate::ir::FunctionInfo;
use std::collections::HashMap;

/// Context maintained during compilation
/// Tracks variables, parameters, and function definitions
#[derive(Debug, Clone)]
pub struct CompileContext {
    pub variables: HashMap<String, usize>,                         // variable name -> local slot index
    pub heap_allocated_vars: HashMap<String, bool>,                // tracks if variable holds heap pointer
    pub variable_types: HashMap<String, ValueKind>,                // tracks inferred variable types
    pub parameters: HashMap<String, usize>,                        // parameter name -> param slot index
    pub parameter_types: HashMap<String, ValueKind>,               // inferred parameter types
    pub functions: HashMap<String, FunctionInfo>,                  // function name -> function info
    pub function_return_types: HashMap<String, ValueKind>,         // function name -> return kind
    pub function_parameter_types: HashMap<String, Vec<ValueKind>>, // function name -> parameter kinds
    pub function_return_ownership: HashMap<String, HeapOwnership>, // function name -> heap ownership semantics
    pub next_slot: usize,
    pub free_slots: Vec<usize>,         // stack of freed slots for reuse
    pub deferred_temp_slots: Vec<usize>, // temp slots to release at next scope boundary
    pub in_function: bool,              // true when compiling inside a function
}

impl CompileContext {
    pub fn new() -> Self {
        Self {
            variables: HashMap::new(),
            heap_allocated_vars: HashMap::new(),
            variable_types: HashMap::new(),
            parameters: HashMap::new(),
            parameter_types: HashMap::new(),
            functions: HashMap::new(),
            function_return_types: HashMap::new(),
            function_parameter_types: HashMap::new(),
            function_return_ownership: HashMap::new(),
            next_slot: 0,
            free_slots: Vec::new(),
            deferred_temp_slots: Vec::new(),
            in_function: false,
        }
    }

    /// Create a fresh context for compiling a function body.
    ///
    /// The returned context shares the function table with the parent context
    /// but clears out any function-local state such as variables, parameters,
    /// heap-allocation markers, and slot tracking. This ensures that newly
    /// added fields to the compilation context receive the appropriate
    /// initialization for function scopes in one place.
    pub fn new_function_scope(&self) -> Self {
        Self {
            variables: HashMap::new(),
            heap_allocated_vars: HashMap::new(),
            variable_types: HashMap::new(),
            parameters: HashMap::new(),
            parameter_types: HashMap::new(),
            functions: self.functions.clone(),
            function_return_types: self.function_return_types.clone(),
            function_parameter_types: self.function_parameter_types.clone(),
            function_return_ownership: self.function_return_ownership.clone(),
            next_slot: 0,
            free_slots: Vec::new(),
            deferred_temp_slots: Vec::new(),
            in_function: true,
        }
    }

    /// Add a variable to the context and return its slot index
    ///
<<<<<<< HEAD
    /// Variables get fresh slots and never reuse temp slots from free_slots
    /// to prevent use-after-free bugs where a temp's value is overwritten
    /// while still being referenced.
    pub fn add_variable(&mut self, name: String) -> usize {
=======
    /// Variables always get fresh slots (never reuse from free_slots) to prevent
    /// temp slot recycling from corrupting variable storage. This fixes a bug where
    /// creating multiple maps/sets in a let binding would cause temp slots used
    /// during collection creation to be reused for variable storage, leading to
    /// data corruption.
    pub fn add_variable(&mut self, name: String) -> usize {
        // Always allocate a fresh slot for variables to avoid reusing
        // temp slots that might interfere with ongoing compilation
>>>>>>> 7fcd4e18
        let slot = self.next_slot;
        self.next_slot += 1;
        self.variables.insert(name, slot);
        slot
    }

    /// Set the inferred type for a variable
    pub fn set_variable_type(&mut self, name: &str, kind: ValueKind) {
        self.variable_types.insert(name.to_string(), kind);
    }

    /// Get the inferred type for a variable
    pub fn get_variable_type(&self, name: &str) -> Option<ValueKind> {
        self.variable_types.get(name).copied()
    }

    /// Get the slot index for a variable
    pub fn get_variable(&self, name: &str) -> Option<usize> {
        self.variables.get(name).copied()
    }

    /// Add a parameter to the context
    pub fn add_parameter(&mut self, name: String, slot: usize) {
        self.parameters.insert(name.clone(), slot);
        self.parameter_types.insert(name.clone(), ValueKind::Any);
        self.heap_allocated_vars.entry(name).or_insert(false);
    }

    /// Get the slot index for a parameter
    pub fn get_parameter(&self, name: &str) -> Option<usize> {
        self.parameters.get(name).copied()
    }

    /// Get the inferred type for a parameter
    pub fn get_parameter_type(&self, name: &str) -> Option<ValueKind> {
        self.parameter_types.get(name).copied()
    }

    /// Set the inferred type for a parameter
    pub fn set_parameter_type(&mut self, name: &str, kind: ValueKind) {
        self.parameter_types.insert(name.to_string(), kind);
    }

    /// Add a function to the context
    pub fn add_function(&mut self, name: String, info: FunctionInfo) -> Result<(), super::CompileError> {
        debug_assert!(!self.in_function, "function declarations must be registered on the root context");
        if self.functions.contains_key(&name) {
            return Err(super::CompileError::DuplicateFunction(name));
        }
        self.functions.insert(name, info);
        Ok(())
    }

    /// Get function info by name
    pub fn get_function(&self, name: &str) -> Option<&FunctionInfo> {
        self.functions.get(name)
    }

    /// Record the return type inferred for a function
    pub fn set_function_return_type(&mut self, name: &str, kind: ValueKind) {
        if kind != ValueKind::Any {
            self.function_return_types.insert(name.to_string(), kind);
        }
    }

    pub fn set_function_return_ownership(&mut self, name: &str, ownership: HeapOwnership) {
        self.function_return_ownership.insert(name.to_string(), ownership);
    }

    /// Retrieve the inferred return type for a function if one is known
    pub fn get_function_return_type(&self, name: &str) -> Option<ValueKind> {
        self.function_return_types.get(name).copied()
    }

    /// Retrieve the heap ownership semantics of a function return if known
    pub fn get_function_return_ownership(&self, name: &str) -> Option<HeapOwnership> {
        self.function_return_ownership.get(name).copied()
    }

    /// Update the inferred parameter type for a function at a specific position
    pub fn record_function_parameter_type(&mut self, name: &str, index: usize, kind: ValueKind) {
        if kind == ValueKind::Any {
            return;
        }

        let entry = self.function_parameter_types.entry(name.to_string()).or_insert_with(Vec::new);
        if entry.len() <= index {
            entry.resize(index + 1, ValueKind::Any);
        }

        let slot = &mut entry[index];
        if *slot == ValueKind::Any {
            *slot = kind;
        } else if *slot != kind {
            *slot = ValueKind::Any;
        }
    }

    /// Get the recorded parameter types for a function if available
    pub fn get_function_parameter_type(&self, name: &str, index: usize) -> Option<ValueKind> {
        self.function_parameter_types.get(name).and_then(|params| params.get(index)).copied()
    }

    /// Remove a variable and free its slot for reuse
    pub fn remove_variable(&mut self, name: &str) -> Option<usize> {
        if let Some(slot) = self.variables.remove(name) {
            self.free_slots.push(slot);
            self.variable_types.remove(name);
            Some(slot)
        } else {
            None
        }
    }

    /// Remove multiple variables (for cleaning up let bindings)
    pub fn remove_variables(&mut self, names: &[String]) {
        for name in names {
            self.remove_variable(name);
        }
    }

    /// Allocate an anonymous temporary slot.
    ///
    /// Temps share the same slot pool as named locals; callers must
    /// release the slot via `release_temp_slot` once the temporary value is
    /// no longer needed so it can be reused.
    pub fn allocate_temp_slot(&mut self) -> usize {
        if let Some(slot) = self.free_slots.pop() {
            // Track the high water mark to prevent variable slots from overlapping
            if slot >= self.next_slot {
                self.next_slot = slot + 1;
            }
            slot
        } else {
            let slot = self.next_slot;
            self.next_slot += 1;
            slot
        }
    }

    /// Allocate a set of temporary slots that occupy consecutive positions.
    ///
    /// This is required for operations that treat locals as an array (e.g.
    /// building the pointer list for `_string_concat_n`). The allocator reuses
    /// contiguous runs from `free_slots` when possible and falls back to carving
    /// out a fresh block.
    pub fn allocate_contiguous_temp_slots(&mut self, count: usize) -> Vec<usize> {
        if count == 0 {
            return Vec::new();
        }

        if count == 1 {
            return vec![self.allocate_temp_slot()];
        }

        if self.free_slots.len() >= count {
            let mut popped = Vec::with_capacity(count);
            for _ in 0..count {
                if let Some(slot) = self.free_slots.pop() {
                    popped.push(slot);
                } else {
                    break;
                }
            }

            if popped.len() == count {
                let mut sorted = popped.clone();
                sorted.sort_unstable();
                let contiguous = sorted.windows(2).all(|window| window[1] == window[0] + 1);
                if contiguous {
                    return sorted;
                }

                // Not contiguous – restore the slots for future reuse.
                for slot in popped.into_iter().rev() {
                    self.free_slots.push(slot);
                }
            } else {
                // Ran out of free slots; restore any we popped.
                for slot in popped.into_iter().rev() {
                    self.free_slots.push(slot);
                }
            }
        }

        let start = self.next_slot;
        self.next_slot += count;
        (start..start + count).collect()
    }

    /// Return a temporary slot to the pool for reuse.
    ///
    /// DISABLED: Immediately releasing temp slots causes use-after-free bugs
    /// where a slot is reused while its value is still needed by later code.
    /// Instead, we let temp slots accumulate and they're reclaimed when the
    /// function scope ends. This uses more stack space but prevents corruption.
    pub fn release_temp_slot(&mut self, _slot: usize) {
        // Intentionally do nothing - don't add to free_slots
    }

    /// Defer releasing a temp slot until the next scope boundary.
    ///
    /// This is the preferred method for releasing temp slots during expression
    /// compilation. It prevents premature slot reuse that can cause data corruption
    /// when intermediate values are still needed.
    pub fn defer_temp_slot_release(&mut self, slot: usize) {
        self.deferred_temp_slots.push(slot);
    }

    /// Release all deferred temp slots at a scope boundary.
    ///
    /// Call this after completing a let binding or other scope where all
    /// intermediate expression values are no longer needed.
    pub fn release_deferred_temp_slots(&mut self) {
        for slot in self.deferred_temp_slots.drain(..) {
            self.free_slots.push(slot);
        }
    }

    /// Mark a variable as holding a heap-allocated pointer
    pub fn mark_heap_allocated(&mut self, name: &str, kind: ValueKind) {
        self.heap_allocated_vars.insert(name.to_string(), true);
        if matches!(kind, ValueKind::String | ValueKind::Vector | ValueKind::Map | ValueKind::Set) {
            if self.variables.contains_key(name) {
                self.variable_types.insert(name.to_string(), kind);
            } else if self.parameters.contains_key(name) {
                self.parameter_types.insert(name.to_string(), kind);
            }
        }
    }

    /// Check if a variable holds a heap-allocated pointer
    pub fn is_heap_allocated(&self, name: &str) -> bool {
        self.heap_allocated_vars.get(name).copied().unwrap_or(false)
    }
}

#[cfg(test)]
mod tests {
    use super::*;

    #[test]
    fn function_scope_resets_local_state() {
        let mut context = CompileContext::new();

        context.add_variable("x".to_string());
        context.mark_heap_allocated("x", ValueKind::String);
        context.add_parameter("y".to_string(), 0);
        context
            .add_function(
                "foo".to_string(),
                FunctionInfo {
                    name: "foo".to_string(),
                    param_count: 1,
                    start_address: 0,
                    local_count: 0,
                },
            )
            .unwrap();
        context.next_slot = 5;
        context.free_slots.push(3);

        let function_context = context.new_function_scope();

        assert!(function_context.in_function);
        assert!(function_context.variables.is_empty());
        assert!(function_context.parameters.is_empty());
        assert!(function_context.heap_allocated_vars.is_empty());
        assert!(function_context.variable_types.is_empty());
        assert!(function_context.parameter_types.is_empty());
        assert!(function_context.free_slots.is_empty());
        assert_eq!(function_context.next_slot, 0);
        assert_eq!(function_context.functions, context.functions);
    }

    #[test]
    fn contiguous_temp_slots_reuse_and_extend() {
        let mut context = CompileContext::new();

        // Fresh allocation should yield consecutive slots starting at zero.
        let first = context.allocate_contiguous_temp_slots(3);
        assert_eq!(first, vec![0, 1, 2]);

        for slot in first.iter().rev() {
            context.release_temp_slot(*slot);
        }

        // Reusing should pick the freed run instead of extending the frame.
        let second = context.allocate_contiguous_temp_slots(3);
        assert_eq!(second, vec![0, 1, 2]);

        for slot in second.iter().rev() {
            context.release_temp_slot(*slot);
        }

        // Simulate fragmented free slots; expect a fresh contiguous block.
        context.free_slots.clear();
        context.free_slots.extend([0, 2, 4]);
        context.next_slot = 6;

        let third = context.allocate_contiguous_temp_slots(2);
        assert_eq!(third, vec![6, 7]);
    }
}<|MERGE_RESOLUTION|>--- conflicted
+++ resolved
@@ -67,22 +67,10 @@
     }
 
     /// Add a variable to the context and return its slot index
-    ///
-<<<<<<< HEAD
     /// Variables get fresh slots and never reuse temp slots from free_slots
     /// to prevent use-after-free bugs where a temp's value is overwritten
     /// while still being referenced.
     pub fn add_variable(&mut self, name: String) -> usize {
-=======
-    /// Variables always get fresh slots (never reuse from free_slots) to prevent
-    /// temp slot recycling from corrupting variable storage. This fixes a bug where
-    /// creating multiple maps/sets in a let binding would cause temp slots used
-    /// during collection creation to be reused for variable storage, leading to
-    /// data corruption.
-    pub fn add_variable(&mut self, name: String) -> usize {
-        // Always allocate a fresh slot for variables to avoid reusing
-        // temp slots that might interfere with ongoing compilation
->>>>>>> 7fcd4e18
         let slot = self.next_slot;
         self.next_slot += 1;
         self.variables.insert(name, slot);
