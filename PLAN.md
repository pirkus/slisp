--- conflicted
+++ resolved
@@ -61,16 +61,12 @@
   - **6.4.2 Compiler integration for vectors:** Extend IR/codegen to allocate vectors, lower vector literals, and emit ownership-aware frees while preserving the borrow-on-pass/clone-on-return rule; add regression programs that stress element churn and cross-function passes.
   - **6.4.3 Maps and sets groundwork:** Establish common entry APIs (`assoc`, `dissoc`, `contains?`), choose hashing/equality semantics, and prototype interpreter implementations before porting to the compiler.
   - **6.4.4 Spillover ergonomics:** Introduce destructuring helpers or higher-order utilities that lean on the new containers, and wire telemetry harnesses to capture allocator pressure under mixed workloads.
-<<<<<<< HEAD
-- **6.5 Type inference pass (planned):** Introduce a dedicated analysis stage that walks the AST/IR to propagate `ValueKind`, reconcile function signatures, and emit diagnostics for ambiguous or unsupported combinations before code generation.
-=======
 - **6.5 Type inference pass (planned):**
   - **6.5.1 Analysis scaffolding:** Build a reusable analysis pipeline over the AST/IR that iterates until stable `ValueKind` assignments emerge for locals, parameters, and returns.
   - **6.5.2 Constraint solving & propagation:** Encode primitive operations, runtime helpers, and composite data semantics as constraints; ensure borrowed/owned markers survive the pass so codegen can keep clone/free behaviour correct.
   - **6.5.3 Diagnostics & UX:** Surface actionable errors for mismatched arity/types, ambiguous branches, and unsupported coercions, with location info that plugs into existing formatter/output.
   - **6.5.4 Compiler integration:** Feed inferred kinds back into lowering (skipping redundant runtime conversions, tightening liveness frees) and gate code paths that still require fallbacks.
   - **6.5.5 Test harness:** Add focused unit tests for the solver plus integration fixtures in `tests/programs/` that cover polymorphic functions, nested lets, and composite containers introduced in 6.4.
->>>>>>> 78613d68
 
 ### Phase 7 – I/O and System Interaction 🗂️
 - **7.1 Terminal I/O:** `print`/`println`, stderr helpers, and simple formatting.
